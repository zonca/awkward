# BSD 3-Clause License; see https://github.com/scikit-hep/awkward-1.0/blob/main/LICENSE
from __future__ import annotations

import copy
import math
import numbers
from collections.abc import Iterable, Sized
from typing import Any

import awkward as ak
import awkward._reducers

np = ak.nplikes.NumpyMetadata.instance()
numpy = ak.nplikes.Numpy.instance()

# FIXME: use common Sentinel class for this
unset = object()


class Content:
    is_NumpyType = False
    is_UnknownType = False
    is_ListType = False
    is_RegularType = False
    is_OptionType = False
    is_IndexedType = False
    is_RecordType = False
    is_UnionType = False

    def _init(self, identifier, parameters, nplike):
        if identifier is not None and not isinstance(
            identifier, ak.identifier.Identifier
        ):
            raise ak._errors.wrap_error(
                TypeError(
                    "{} 'identifier' must be an Identifier or None, not {}".format(
                        type(self).__name__, repr(identifier)
                    )
                )
            )
        if parameters is not None and not isinstance(parameters, dict):
            raise ak._errors.wrap_error(
                TypeError(
                    "{} 'parameters' must be a dict or None, not {}".format(
                        type(self).__name__, repr(parameters)
                    )
                )
            )

        if nplike is not None and not isinstance(nplike, ak.nplikes.NumpyLike):
            raise ak._errors.wrap_error(
                TypeError(
                    "{} 'nplike' must be an ak.nplikes.NumpyLike or None, not {}".format(
                        type(self).__name__, repr(nplike)
                    )
                )
            )

        self._identifier = identifier
        self._parameters = parameters
        self._nplike = nplike

    @property
    def identifier(self):
        return self._identifier

    @property
    def parameters(self):
        if self._parameters is None:
            self._parameters = {}
        return self._parameters

    def parameter(self, key):
        if self._parameters is None:
            return None
        else:
            return self._parameters.get(key)

    @property
    def nplike(self):
        return self._nplike

    @property
    def form(self):
        return self.form_with_key(None)

    def form_with_key(self, form_key="node{id}", id_start=0):
        hold_id = [id_start]

        if form_key is None:

            def getkey(layout):
                return None

        elif ak._util.isstr(form_key):

            def getkey(layout):
                out = form_key.format(id=hold_id[0])
                hold_id[0] += 1
                return out

        elif callable(form_key):

            def getkey(layout):
                out = form_key(id=hold_id[0], layout=layout)
                hold_id[0] += 1
                return out

        else:
            raise ak._errors.wrap_error(
                TypeError(
                    "form_key must be None, a string, or a callable, not {}".format(
                        type(form_key)
                    )
                )
            )

        return self._form_with_key(getkey)

    def forget_length(self):
        if not isinstance(self._nplike, ak._typetracer.TypeTracer):
            return self.typetracer._forget_length()
        else:
            return self._forget_length()

    def to_buffers(
        self,
        container=None,
        buffer_key="{form_key}-{attribute}",
        form_key="node{id}",
        id_start=0,
        nplike=None,
    ):
        if container is None:
            container = {}
        if nplike is None:
            nplike = self._nplike
        if not nplike.known_data:
            raise ak._errors.wrap_error(
                TypeError("cannot call 'to_buffers' on an array without concrete data")
            )

        if ak._util.isstr(buffer_key):

            def getkey(layout, form, attribute):
                return buffer_key.format(form_key=form.form_key, attribute=attribute)

        elif callable(buffer_key):

            def getkey(layout, form, attribute):
                return buffer_key(
                    form_key=form.form_key,
                    attribute=attribute,
                    layout=layout,
                    form=form,
                )

        else:
            raise ak._errors.wrap_error(
                TypeError(
                    "buffer_key must be a string or a callable, not {}".format(
                        type(buffer_key)
                    )
                )
            )

        if form_key is None:
            raise ak._errors.wrap_error(
                TypeError(
                    "a 'form_key' must be supplied, to match Form elements to buffers in the 'container'"
                )
            )

        form = self.form_with_key(form_key=form_key, id_start=id_start)

        self._to_buffers(form, getkey, container, nplike)

        return form, len(self), container

    def __len__(self):
        return self.length

    def _repr_extra(self, indent):
        out = []
        if self._parameters is not None:
            for k, v in self._parameters.items():
                out.append(
                    "\n{}<parameter name={}>{}</parameter>".format(
                        indent, repr(k), repr(v)
                    )
                )
        if self._identifier is not None:
            out.append(self._identifier._repr("\n" + indent, "", ""))
        return out

    def maybe_to_array(self, nplike):
        return None

    def _handle_error(self, error, slicer=None):
        if error is not None and error.str is not None:
            if error.filename is None:
                filename = ""
            else:
                filename = " (in compiled code: " + error.filename.decode(
                    errors="surrogateescape"
                ).lstrip("\n").lstrip("(")

            message = error.str.decode(errors="surrogateescape")

            if error.pass_through:
                raise ak._errors.wrap_error(ValueError(message + filename))

            else:
                if error.id != ak._util.kSliceNone and self._identifier is not None:
                    # FIXME https://github.com/scikit-hep/awkward-1.0/blob/45d59ef4ae45eebb02995b8e1acaac0d46fb9573/src/libawkward/util.cpp#L443-L450
                    pass

                if error.attempt != ak._util.kSliceNone:
                    message += f" while attempting to get index {error.attempt}"

                message += filename

                if slicer is None:
                    raise ak._errors.wrap_error(ValueError(message))
                else:
                    raise ak._errors.index_error(self, slicer, message)

    @staticmethod
    def _selfless_handle_error(error):
        if error.str is not None:
            if error.filename is None:
                filename = ""
            else:
                filename = " (in compiled code: " + error.filename.decode(
                    errors="surrogateescape"
                ).lstrip("\n").lstrip("(")

            message = error.str.decode(errors="surrogateescape")

            if error.pass_through:
                raise ak._errors.wrap_error(ValueError(message + filename))

            else:
                if error.attempt != ak._util.kSliceNone:
                    message += f" while attempting to get index {error.attempt}"

                message += filename

                raise ak._errors.wrap_error(ValueError(message))

    def __array_ufunc__(self, ufunc, method, *inputs, **kwargs):
        raise ak._errors.wrap_error(
            TypeError(
                "do not apply NumPy functions to low-level layouts (Content subclasses); put them in ak.highlevel.Array"
            )
        )

    def __array_function__(self, func, types, args, kwargs):
        raise ak._errors.wrap_error(
            TypeError(
                "do not apply NumPy functions to low-level layouts (Content subclasses); put them in ak.highlevel.Array"
            )
        )

    def __array__(self, **kwargs):
        raise ak._errors.wrap_error(
            TypeError(
                "do not try to convert low-level layouts (Content subclasses) into NumPy arrays; put them in ak.highlevel.Array"
            )
        )

    def __iter__(self):
        if not self._nplike.known_data:
            raise ak._errors.wrap_error(
                TypeError("cannot iterate on an array without concrete data")
            )

        for i in range(len(self)):
            yield self._getitem_at(i)

    def _getitem_next_field(self, head, tail, advanced):
        nexthead, nexttail = ak._slicing.headtail(tail)
        return self._getitem_field(head)._getitem_next(nexthead, nexttail, advanced)

    def _getitem_next_fields(self, head, tail, advanced):
        only_fields, not_fields = [], []
        for x in tail:
            if ak._util.isstr(x) or isinstance(x, list):
                only_fields.append(x)
            else:
                not_fields.append(x)
        nexthead, nexttail = ak._slicing.headtail(tuple(not_fields))
        return self._getitem_fields(head, tuple(only_fields))._getitem_next(
            nexthead, nexttail, advanced
        )

    def _getitem_next_newaxis(self, tail, advanced):
        nexthead, nexttail = ak._slicing.headtail(tail)
        return ak.contents.RegularArray(
            self._getitem_next(nexthead, nexttail, advanced),
            1,  # size
            0,  # zeros_length is irrelevant when the size is 1 (!= 0)
            None,
            None,
            self._nplike,
        )

    def _getitem_next_ellipsis(self, tail, advanced):
        mindepth, maxdepth = self.minmax_depth

        dimlength = sum(
            1 if isinstance(x, (int, slice, ak.index.Index64)) else 0 for x in tail
        )

        if len(tail) == 0 or mindepth - 1 == maxdepth - 1 == dimlength:
            nexthead, nexttail = ak._slicing.headtail(tail)
            return self._getitem_next(nexthead, nexttail, advanced)

        elif dimlength in {mindepth - 1, maxdepth - 1}:
            raise ak._errors.index_error(
                self,
                Ellipsis,
                "ellipsis (`...`) can't be used on data with different numbers of dimensions",
            )

        else:
            return self._getitem_next(slice(None), (Ellipsis,) + tail, advanced)

    def _getitem_next_regular_missing(self, head, tail, advanced, raw, length):
        # if this is in a tuple-slice and really should be 0, it will be trimmed later
        length = 1 if length == 0 else length
        index = ak.index.Index64(head.index, nplike=self.nplike)
        indexlength = index.length
        index = index._to_nplike(self.nplike)
        outindex = ak.index.Index64.empty(index.length * length, self._nplike)

        assert outindex.nplike is self._nplike and index.nplike is self._nplike
        self._handle_error(
            self._nplike[
                "awkward_missing_repeat", outindex.dtype.type, index.dtype.type
            ](
                outindex.data,
                index.data,
                index.length,
                length,
                raw._size,
            ),
            slicer=head,
        )

        out = ak.contents.indexedoptionarray.IndexedOptionArray(
            outindex, raw.content, None, self._parameters, self._nplike
        )

        return ak.contents.regulararray.RegularArray(
            out.simplify_optiontype(),
            indexlength,
            1,
            None,
            self._parameters,
            self._nplike,
        )

    def _getitem_next_missing_jagged(self, head, tail, advanced, that):
        head = head._to_nplike(self._nplike)
        jagged = head.content.toListOffsetArray64()

        index = ak.index.Index64(head._index, nplike=self.nplike)
        content = that._getitem_at(0)
        if self._nplike.known_shape and content.length < index.length:
            raise ak._errors.index_error(
                self,
                head,
                "cannot fit masked jagged slice with length {} into {} of size {}".format(
                    index.length, type(that).__name__, content.length
                ),
            )

        outputmask = ak.index.Index64.empty(index.length, self._nplike)
        starts = ak.index.Index64.empty(index.length, self._nplike)
        stops = ak.index.Index64.empty(index.length, self._nplike)

        assert (
            index.nplike is self._nplike
            and jagged._offsets.nplike is self._nplike
            and outputmask.nplike is self._nplike
            and starts.nplike is self._nplike
            and stops.nplike is self._nplike
        )
        self._handle_error(
            self._nplike[
                "awkward_Content_getitem_next_missing_jagged_getmaskstartstop",
                index.dtype.type,
                jagged._offsets.dtype.type,
                outputmask.dtype.type,
                starts.dtype.type,
                stops.dtype.type,
            ](
                index.data,
                jagged._offsets.data,
                outputmask.data,
                starts.data,
                stops.data,
                index.length,
            ),
            slicer=head,
        )

        tmp = content._getitem_next_jagged(starts, stops, jagged.content, tail)
        out = ak.contents.indexedoptionarray.IndexedOptionArray(
            outputmask, tmp, None, self._parameters, self._nplike
        )
        return ak.contents.regulararray.RegularArray(
            out.simplify_optiontype(),
            index.length,
            1,
            None,
            self._parameters,
            self._nplike,
        )

    def _getitem_next_missing(self, head, tail, advanced):
        assert isinstance(head, ak.contents.IndexedOptionArray)

        if advanced is not None:
            raise ak._errors.index_error(
                self,
                head,
                "cannot mix missing values in slice with NumPy-style advanced indexing",
            )

        if isinstance(head.content, ak.contents.listoffsetarray.ListOffsetArray):
            if self.nplike.known_shape and self.length != 1:
                raise ak._errors.wrap_error(
                    NotImplementedError("reached a not-well-considered code path")
                )
            return self._getitem_next_missing_jagged(head, tail, advanced, self)

        if isinstance(head.content, ak.contents.numpyarray.NumpyArray):
            headcontent = ak.index.Index64(head.content.data)
            nextcontent = self._getitem_next(headcontent, tail, advanced)
        else:
            nextcontent = self._getitem_next(head.content, tail, advanced)

        if isinstance(nextcontent, ak.contents.regulararray.RegularArray):
            return self._getitem_next_regular_missing(
                head, tail, advanced, nextcontent, nextcontent.length
            )

        elif isinstance(nextcontent, ak.contents.recordarray.RecordArray):
            if len(nextcontent._fields) == 0:
                return nextcontent

            contents = []

            for content in nextcontent.contents:
                if isinstance(content, ak.contents.regulararray.RegularArray):
                    contents.append(
                        self._getitem_next_regular_missing(
                            head, tail, advanced, content, content.length
                        )
                    )
                else:
                    raise ak._errors.wrap_error(
                        NotImplementedError(
                            "FIXME: unhandled case of SliceMissing with RecordArray containing {}".format(
                                content
                            )
                        )
                    )

            return ak.contents.recordarray.RecordArray(
                contents,
                nextcontent._fields,
                None,
                None,
                self._parameters,
                self._nplike,
            )

        else:
            raise ak._errors.wrap_error(
                NotImplementedError(
                    f"FIXME: unhandled case of SliceMissing with {nextcontent}"
                )
            )

    def __getitem__(self, where):
        return self._getitem(where)

    def _getitem(self, where):
        if ak._util.isint(where):
            return self._getitem_at(where)

        elif isinstance(where, slice) and where.step is None:
            return self._getitem_range(where)

        elif isinstance(where, slice):
            return self._getitem((where,))

        elif ak._util.isstr(where):
            return self._getitem_field(where)

        elif where is np.newaxis:
            return self._getitem((where,))

        elif where is Ellipsis:
            return self._getitem((where,))

        elif isinstance(where, tuple):
            if len(where) == 0:
                return self

            # Normalise valid indices onto well-defined basis
            items = ak._slicing.normalise_items(where, self._nplike)
            # Prepare items for advanced indexing (e.g. via broadcasting)
            nextwhere = ak._slicing.prepare_advanced_indexing(items)

            next = ak.contents.RegularArray(
                self,
                self.length if self._nplike.known_shape else 1,
                1,
                None,
                None,
                self._nplike,
            )

            out = next._getitem_next(nextwhere[0], nextwhere[1:], None)

            if out.length == 0:
                return out._getitem_nothing()
            else:
                return out._getitem_at(0)

        elif isinstance(where, ak.highlevel.Array):
            return self._getitem(where.layout)

        elif isinstance(where, ak.highlevel.Array):
            return self._getitem(where.layout)

        elif (
            isinstance(where, Content)
            and where._parameters is not None
            and (where._parameters.get("__array__") in ("string", "bytestring"))
        ):
            return self._getitem_fields(ak.operations.to_list(where))

        elif isinstance(where, ak.contents.emptyarray.EmptyArray):
            return where.toNumpyArray(np.int64)

        elif isinstance(where, ak.contents.numpyarray.NumpyArray):
            if issubclass(where.dtype.type, np.int64):
                carry = ak.index.Index64(where.data.reshape(-1))
                allow_lazy = True
            elif issubclass(where.dtype.type, np.integer):
                carry = ak.index.Index64(
                    where.data.astype(np.int64).reshape(-1), nplike=self.nplike
                )
                allow_lazy = "copied"  # True, but also can be modified in-place
            elif issubclass(where.dtype.type, (np.bool_, bool)):
                if len(where.data.shape) == 1:
                    where = self._nplike.nonzero(where.data)[0]
                    carry = ak.index.Index64(where, nplike=self.nplike)
                    allow_lazy = "copied"  # True, but also can be modified in-place
                else:
                    wheres = self._nplike.nonzero(where.data)
                    return self._getitem(wheres)
            else:
                raise ak._errors.wrap_error(
                    TypeError(
                        "array slice must be an array of integers or booleans, not\n\n    {}".format(
                            repr(where.data).replace("\n", "\n    ")
                        )
                    )
                )

            out = ak._slicing.getitem_next_array_wrap(
                self._carry(carry, allow_lazy), where.shape
            )
            if out.length == 0:
                return out._getitem_nothing()
            else:
                return out._getitem_at(0)

        elif isinstance(where, Content):
            return self._getitem((where,))

        elif ak._util.is_sized_iterable(where) and len(where) == 0:
            return self._carry(ak.index.Index64.empty(0, self._nplike), allow_lazy=True)

        elif ak._util.is_sized_iterable(where) and all(
            ak._util.isstr(x) for x in where
        ):
            return self._getitem_fields(where)

        elif ak._util.is_sized_iterable(where):
            layout = ak.operations.to_layout(where)
            as_array = layout.maybe_to_array(layout.nplike)
            if as_array is None:
                return self._getitem(layout)
            else:
                return self._getitem(
                    ak.contents.NumpyArray(as_array, None, None, layout.nplike)
                )

        else:
            raise ak._errors.wrap_error(
                TypeError(
                    "only integers, slices (`:`), ellipsis (`...`), np.newaxis (`None`), "
                    "integer/boolean arrays (possibly with variable-length nested "
                    "lists or missing values), field name (str) or names (non-tuple "
                    "iterable of str) are valid indices for slicing, not\n\n    "
                    + repr(where).replace("\n", "\n    ")
                )
            )

    def _carry_asrange(self, carry):
        assert isinstance(carry, ak.index.Index)

        result = self._nplike.index_nplike.empty(1, dtype=np.bool_)
        assert carry.nplike is self._nplike
        self._handle_error(
            self._nplike[
                "awkward_Index_iscontiguous",  # badly named
                np.bool_,
                carry.dtype.type,
            ](
                result,
                carry.data,
                carry.length,
            ),
            slicer=carry.data,
        )
        if result[0]:
            if carry.length == self.length:
                return self
            elif carry.length < self.length:
                return self._getitem_range(slice(0, carry.length))
            else:
                raise ak._errors.wrap_error(IndexError)
        else:
            return None

    def _typetracer_identifier(self):
        if self._identifier is None:
            return None
        else:
            raise ak._errors.wrap_error(NotImplementedError)

    def _range_identifier(self, start, stop):
        if self._identifier is None:
            return None
        else:
            raise ak._errors.wrap_error(NotImplementedError)

    def _field_identifier(self, field):
        if self._identifier is None:
            return None
        else:
            raise ak._errors.wrap_error(NotImplementedError)

    def _fields_identifier(self, fields):
        if self._identifier is None:
            return None
        else:
            raise ak._errors.wrap_error(NotImplementedError)

    def _carry_identifier(self, carry):
        if self._identifier is None:
            return None
        else:
            raise ak._errors.wrap_error(NotImplementedError)

    def axis_wrap_if_negative(self, axis):
        if axis is None or axis >= 0:
            return axis

        mindepth, maxdepth = self.minmax_depth
        depth = self.purelist_depth
        if mindepth == depth and maxdepth == depth:
            posaxis = depth + axis
            if posaxis < 0:
                raise ak._errors.wrap_error(
                    np.AxisError(
                        f"axis={axis} exceeds the depth ({depth}) of this array"
                    )
                )
            return posaxis

        elif mindepth + axis == 0:
            raise ak._errors.wrap_error(
                np.AxisError(
                    "axis={} exceeds the depth ({}) of at least one record field (or union possibility) of this array".format(
                        axis, depth
                    )
                )
            )

        return axis

    def _local_index_axis0(self):
        localindex = ak.index.Index64.empty(self.length, self._nplike)
        self._handle_error(
            self._nplike["awkward_localindex", np.int64](
                localindex.data,
                localindex.length,
            )
        )
        return ak.contents.NumpyArray(localindex, None, None, self._nplike)

    def merge(self, other):
        others = [other]
        return self.mergemany(others)

    def mergeable(self, other, mergebool=True):
        # Is the other content is an identity, or a union?
        if other.is_identity_like or other.is_UnionType:
            return True
        # Otherwise, do the parameters match? If not, we can't merge.
        elif not (
            ak.forms.form._parameters_equal(
                self.dimension_parameters,
                other.dimension_parameters,
                only_array_record=True,
            )
        ):
            return False
        # Finally, fall back upon the per-content implementation
        else:
            return self._mergeable(other, mergebool)

<<<<<<< HEAD
    def _mergeable(self, other: Content, mergebool: bool) -> bool:
        raise ak._util.error(NotImplementedError)
=======
    def _mergeable(self, other: "Content", mergebool: bool) -> bool:
        raise ak._errors.wrap_error(NotImplementedError)
>>>>>>> 47ea26bd

    def mergemany(self, others):
        raise ak._errors.wrap_error(NotImplementedError)

    def merge_as_union(self, other):
        mylength = self.length
        theirlength = other.length
        tags = ak.index.Index8.empty((mylength + theirlength), self._nplike)
        index = ak.index.Index64.empty((mylength + theirlength), self._nplike)
        contents = [self, other]
        assert tags.nplike is self._nplike
        self._handle_error(
            self._nplike["awkward_UnionArray_filltags_const", tags.dtype.type](
                tags.data, 0, mylength, 0
            )
        )
        assert index.nplike is self._nplike
        self._handle_error(
            self._nplike["awkward_UnionArray_fillindex_count", index.dtype.type](
                index.data, 0, mylength
            )
        )
        self._handle_error(
            self._nplike["awkward_UnionArray_filltags_const", tags.dtype.type](
                tags.data, mylength, theirlength, 1
            )
        )
        self._handle_error(
            self._nplike["awkward_UnionArray_fillindex_count", index.dtype.type](
                index.data, mylength, theirlength
            )
        )

        return ak.contents.unionarray.UnionArray(
            tags, index, contents, None, None, self._nplike
        )

    def _merging_strategy(self, others):
        if len(others) == 0:
            raise ak._errors.wrap_error(
                ValueError(
                    "to merge this array with 'others', at least one other must be provided"
                )
            )

        head = [self]
        tail = []
        i = 0

        while i < len(others):
            other = others[i]
            if isinstance(
                other,
                (
                    ak.contents.indexedarray.IndexedArray,
                    ak.contents.indexedoptionarray.IndexedOptionArray,
                    ak.contents.bytemaskedarray.ByteMaskedArray,
                    ak.contents.bitmaskedarray.BitMaskedArray,
                    ak.contents.unmaskedarray.UnmaskedArray,
                    ak.contents.unionarray.UnionArray,
                ),
            ):
                break
            else:
                head.append(other)
            i = i + 1

        while i < len(others):
            tail.append(others[i])
            i = i + 1

        if any(isinstance(x.nplike, ak._typetracer.TypeTracer) for x in head + tail):
            head = [
                x if isinstance(x.nplike, ak._typetracer.TypeTracer) else x.typetracer
                for x in head
            ]
            tail = [
                x if isinstance(x.nplike, ak._typetracer.TypeTracer) else x.typetracer
                for x in tail
            ]

        return (head, tail)

    def dummy(self):
        raise ak._errors.wrap_error(
            NotImplementedError(
                "FIXME: need to implement 'dummy', which makes an array of length 1 and an arbitrary value (0?) for this array type"
            )
        )

    def local_index(self, axis):
        return self._local_index(axis, 0)

    def _reduce(self, reducer, axis=-1, mask=True, keepdims=False, behavior=None):
        if axis is None:
            raise ak._errors.wrap_error(NotImplementedError)

        negaxis = -axis
        branch, depth = self.branch_depth

        if branch:
            if negaxis <= 0:
                raise ak._errors.wrap_error(
                    ValueError(
                        "cannot use non-negative axis on a nested list structure "
                        "of variable depth (negative axis counts from the leaves of "
                        "the tree; non-negative from the root)"
                    )
                )
            if negaxis > depth:
                raise ak._errors.wrap_error(
                    ValueError(
                        "cannot use axis={} on a nested list structure that splits into "
                        "different depths, the minimum of which is depth={} "
                        "from the leaves".format(axis, depth)
                    )
                )
        else:
            if negaxis <= 0:
                negaxis += depth
            if not (0 < negaxis and negaxis <= depth):
                raise ak._errors.wrap_error(
                    ValueError(
                        "axis={} exceeds the depth of the nested list structure "
                        "(which is {})".format(axis, depth)
                    )
                )

        starts = ak.index.Index64.zeros(1, self._nplike)
        parents = ak.index.Index64.zeros(self.length, self._nplike)
        shifts = None
        next = self._reduce_next(
            reducer,
            negaxis,
            starts,
            shifts,
            parents,
            1,
            mask,
            keepdims,
            behavior,
        )

        return next[0]

    def argmin(self, axis=-1, mask=True, keepdims=False, behavior=None):
        return self._reduce(awkward._reducers.ArgMin, axis, mask, keepdims, behavior)

    def argmax(self, axis=-1, mask=True, keepdims=False, behavior=None):
        return self._reduce(awkward._reducers.ArgMax, axis, mask, keepdims, behavior)

    def count(self, axis=-1, mask=False, keepdims=False, behavior=None):
        return self._reduce(awkward._reducers.Count, axis, mask, keepdims, behavior)

    def count_nonzero(self, axis=-1, mask=False, keepdims=False, behavior=None):
        return self._reduce(
            awkward._reducers.CountNonzero, axis, mask, keepdims, behavior
        )

    def sum(self, axis=-1, mask=False, keepdims=False, behavior=None):
        return self._reduce(awkward._reducers.Sum, axis, mask, keepdims, behavior)

    def prod(self, axis=-1, mask=False, keepdims=False, behavior=None):
        return self._reduce(awkward._reducers.Prod, axis, mask, keepdims, behavior)

    def any(self, axis=-1, mask=False, keepdims=False, behavior=None):
        return self._reduce(awkward._reducers.Any, axis, mask, keepdims, behavior)

    def all(self, axis=-1, mask=False, keepdims=False, behavior=None):
        return self._reduce(awkward._reducers.All, axis, mask, keepdims, behavior)

    def min(self, axis=-1, mask=True, keepdims=False, initial=None, behavior=None):
        return self._reduce(
            awkward._reducers.Min(initial), axis, mask, keepdims, behavior
        )

    def max(self, axis=-1, mask=True, keepdims=False, initial=None, behavior=None):
        return self._reduce(
            awkward._reducers.Max(initial), axis, mask, keepdims, behavior
        )

    def argsort(self, axis=-1, ascending=True, stable=False, kind=None, order=None):
        negaxis = -axis
        branch, depth = self.branch_depth
        if branch:
            if negaxis <= 0:
                raise ak._errors.wrap_error(
                    ValueError(
                        "cannot use non-negative axis on a nested list structure "
                        "of variable depth (negative axis counts from the leaves "
                        "of the tree; non-negative from the root)"
                    )
                )
            if negaxis > depth:
                raise ak._errors.wrap_error(
                    ValueError(
                        "cannot use axis={} on a nested list structure that splits into "
                        "different depths, the minimum of which is depth={} from the leaves".format(
                            axis, depth
                        )
                    )
                )
        else:
            if negaxis <= 0:
                negaxis = negaxis + depth
            if not (0 < negaxis and negaxis <= depth):
                raise ak._errors.wrap_error(
                    ValueError(
                        "axis={} exceeds the depth of the nested list structure "
                        "(which is {})".format(axis, depth)
                    )
                )

        starts = ak.index.Index64.zeros(1, self._nplike)
        parents = ak.index.Index64.zeros(self.length, self._nplike)
        return self._argsort_next(
            negaxis,
            starts,
            None,
            parents,
            1,
            ascending,
            stable,
            kind,
            order,
        )

    def sort(self, axis=-1, ascending=True, stable=False, kind=None, order=None):
        negaxis = -axis
        branch, depth = self.branch_depth
        if branch:
            if negaxis <= 0:
                raise ak._errors.wrap_error(
                    ValueError(
                        "cannot use non-negative axis on a nested list structure "
                        "of variable depth (negative axis counts from the leaves "
                        "of the tree; non-negative from the root)"
                    )
                )
            if negaxis > depth:
                raise ak._errors.wrap_error(
                    ValueError(
                        "cannot use axis={} on a nested list structure that splits into "
                        "different depths, the minimum of which is depth={} from the leaves".format(
                            axis, depth
                        )
                    )
                )
        else:
            if negaxis <= 0:
                negaxis = negaxis + depth
            if not (0 < negaxis and negaxis <= depth):
                raise ak._errors.wrap_error(
                    ValueError(
                        "axis={} exceeds the depth of the nested list structure "
                        "(which is {})".format(axis, depth)
                    )
                )

        starts = ak.index.Index64.zeros(1, self._nplike)
        parents = ak.index.Index64.zeros(self.length, self._nplike)
        return self._sort_next(
            negaxis,
            starts,
            parents,
            1,
            ascending,
            stable,
            kind,
            order,
        )

    def _combinations_axis0(self, n, replacement, recordlookup, parameters):
        size = self.length
        if replacement:
            size = size + (n - 1)
        thisn = n
        combinationslen = 0
        if thisn > size:
            combinationslen = 0
        elif thisn == size:
            combinationslen = 1
        else:
            if thisn * 2 > size:
                thisn = size - thisn
            combinationslen = size
            for j in range(2, thisn + 1):
                combinationslen = combinationslen * (size - j + 1)
                combinationslen = combinationslen // j

        tocarryraw = self._nplike.index_nplike.empty(n, dtype=np.intp)
        tocarry = []
        for i in range(n):
            ptr = ak.index.Index64.empty(combinationslen, self._nplike, dtype=np.int64)
            tocarry.append(ptr)
            if self._nplike.known_data:
                tocarryraw[i] = ptr.ptr

        toindex = ak.index.Index64.empty(n, self._nplike, dtype=np.int64)
        fromindex = ak.index.Index64.empty(n, self._nplike, dtype=np.int64)

        assert toindex.nplike is self._nplike and fromindex.nplike is self._nplike
        self._handle_error(
            self._nplike[
                "awkward_RegularArray_combinations_64",
                np.int64,
                toindex.data.dtype.type,
                fromindex.data.dtype.type,
            ](
                tocarryraw,
                toindex.data,
                fromindex.data,
                n,
                replacement,
                self.length,
                1,
            )
        )
        contents = []
        length = None
        for ptr in tocarry:
            contents.append(
                ak.contents.IndexedArray(ptr, self, None, None, self._nplike)
            )
            length = contents[-1].length
        assert length is not None
        return ak.contents.recordarray.RecordArray(
            contents, recordlookup, length, None, parameters, self._nplike
        )

    def combinations(self, n, replacement=False, axis=1, fields=None, parameters=None):
        if n < 1:
            raise ak._errors.wrap_error(
                ValueError("in combinations, 'n' must be at least 1")
            )

        recordlookup = None
        if fields is not None:
            recordlookup = fields
            if len(recordlookup) != n:
                raise ak._errors.wrap_error(
                    ValueError("if provided, the length of 'fields' must be 'n'")
                )
        return self._combinations(n, replacement, recordlookup, parameters, axis, 0)

    def validity_error_parameters(self, path):
        if self.parameter("__array__") == "string":
            content = None
            if isinstance(
                self,
                (
                    ak.contents.listarray.ListArray,
                    ak.contents.listoffsetarray.ListOffsetArray,
                    ak.contents.regulararray.RegularArray,
                ),
            ):
                content = self.content
            else:
                return 'at {} ("{}"): __array__ = "string" only allowed for ListArray, ListOffsetArray and RegularArray'.format(
                    path, type(self)
                )
            if content.parameter("__array__") != "char":
                return 'at {} ("{}"): __array__ = "string" must directly contain a node with __array__ = "char"'.format(
                    path, type(self)
                )
            if isinstance(content, ak.contents.numpyarray.NumpyArray):
                if content.dtype.type != np.uint8:
                    return 'at {} ("{}"): __array__ = "char" requires dtype == uint8'.format(
                        path, type(self)
                    )
                if len(content.shape) != 1:
                    return 'at {} ("{}"): __array__ = "char" must be one-dimensional'.format(
                        path, type(self)
                    )
            else:
                return 'at {} ("{}"): __array__ = "char" only allowed for NumpyArray'.format(
                    path, type(self)
                )
            return ""

        if self.parameter("__array__") == "bytestring":
            content = None
            if isinstance(
                self,
                (
                    ak.contents.listarray.ListArray,
                    ak.contents.listoffsetarray.ListOffsetArray,
                    ak.contents.regulararray.RegularArray,
                ),
            ):
                content = self.content
            else:
                return 'at {} ("{}"): __array__ = "bytestring" only allowed for ListArray, ListOffsetArray and RegularArray'.format(
                    path, type(self)
                )
            if content.parameter("__array__") != "byte":
                return 'at {} ("{}"): __array__ = "bytestring" must directly contain a node with __array__ = "byte"'.format(
                    path, type(self)
                )
            if isinstance(content, ak.contents.numpyarray.NumpyArray):
                if content.dtype.type != np.uint8:
                    return 'at {} ("{}"): __array__ = "byte" requires dtype == uint8'.format(
                        path, type(self)
                    )
                if len(content.shape) != 1:
                    return 'at {} ("{}"): __array__ = "byte" must be one-dimensional'.format(
                        path, type(self)
                    )
            else:
                return 'at {} ("{}"): __array__ = "byte" only allowed for NumpyArray'.format(
                    path, type(self)
                )
            return ""

        if self.parameter("__array__") == "char":
            return 'at {} ("{}"): __array__ = "char" must be directly inside __array__ = "string"'.format(
                path, type(self)
            )

        if self.parameter("__array__") == "byte":
            return 'at {} ("{}"): __array__ = "byte" must be directly inside __array__ = "bytestring"'.format(
                path, type(self)
            )

        if self.parameter("__array__") == "categorical":
            content = None
            if isinstance(
                self,
                (
                    ak.contents.indexedarray.IndexedArray,
                    ak.contents.indexedoptionarray.IndexedOptionArray,
                ),
            ):
                content = self.content
            else:
                return 'at {} ("{}"): __array__ = "categorical" only allowed for IndexedArray and IndexedOptionArray'.format(
                    path, type(self)
                )
            if not content.is_unique():
                return 'at {} ("{}"): __array__ = "categorical" requires contents to be unique'.format(
                    path, type(self)
                )

        return ""

    def validity_error(self, path="layout"):
        paramcheck = self.validity_error_parameters(path)
        if paramcheck != "":
            return paramcheck
        return self._validity_error(path)

    @property
    def nbytes(self):
        return self._nbytes_part()

    def purelist_parameter(self, key):
        return self.Form.purelist_parameter(self, key)

    def is_unique(self, axis=None):
        negaxis = axis if axis is None else -axis
        starts = ak.index.Index64.zeros(1, self._nplike)
        parents = ak.index.Index64.zeros(self.length, self._nplike)
        return self._is_unique(negaxis, starts, parents, 1)

    def unique(self, axis=None):
        if axis == -1 or axis is None:
            negaxis = axis if axis is None else -axis
            if negaxis is not None:
                branch, depth = self.branch_depth
                if branch:
                    if negaxis <= 0:
                        raise ak._errors.wrap_error(
                            np.AxisError(
                                "cannot use non-negative axis on a nested list structure "
                                "of variable depth (negative axis counts from the leaves "
                                "of the tree; non-negative from the root)"
                            )
                        )
                    if negaxis > depth:
                        raise ak._errors.wrap_error(
                            np.AxisError(
                                "cannot use axis={} on a nested list structure that splits into "
                                "different depths, the minimum of which is depth={} from the leaves".format(
                                    axis, depth
                                )
                            )
                        )
                else:
                    if negaxis <= 0:
                        negaxis = negaxis + depth
                    if not (0 < negaxis and negaxis <= depth):
                        raise ak._errors.wrap_error(
                            np.AxisError(
                                "axis={} exceeds the depth of this array ({})".format(
                                    axis, depth
                                )
                            )
                        )

            starts = ak.index.Index64.zeros(1, self._nplike)
            parents = ak.index.Index64.zeros(self.length, self._nplike)

            return self._unique(negaxis, starts, parents, 1)

        raise ak._errors.wrap_error(
            np.AxisError(
                "unique expects axis 'None' or '-1', got axis={} that is not supported yet".format(
                    axis
                )
            )
        )

    @property
    def is_identity_like(self):
        return self.Form.is_identity_like.__get__(self)

    @property
    def purelist_isregular(self):
        return self.Form.purelist_isregular.__get__(self)

    @property
    def purelist_depth(self):
        return self.Form.purelist_depth.__get__(self)

    @property
    def minmax_depth(self):
        return self.Form.minmax_depth.__get__(self)

    @property
    def branch_depth(self):
        return self.Form.branch_depth.__get__(self)

    @property
    def fields(self):
        return self.Form.fields.__get__(self)

    @property
    def is_tuple(self):
        return self.Form.is_tuple.__get__(self)

    @property
    def dimension_optiontype(self):
        return self.Form.dimension_optiontype.__get__(self)

    @property
    def dimension_parameters(self) -> dict[str, Any] | None:
        return self.Form.dimension_parameters.__get__(self)

    def pad_none_axis0(self, target, clip):
        if not clip and target < self.length:
            index = ak.index.Index64(
                self._nplike.index_nplike.arange(self.length, dtype=np.int64),
                nplike=self.nplike,
            )

        else:
            index = ak.index.Index64.empty(target, self._nplike)

            assert index.nplike is self._nplike
            self._handle_error(
                self._nplike[
                    "awkward_index_rpad_and_clip_axis0",
                    index.dtype.type,
                ](index.data, target, self.length)
            )

        next = ak.contents.indexedoptionarray.IndexedOptionArray(
            index,
            self,
            None,
            self._parameters,
            self._nplike,
        )
        return next.simplify_optiontype()

    def pad_none(self, length, axis, clip=False):
        return self._pad_none(length, axis, 0, clip)

    def to_arrow(
        self,
        list_to32=False,
        string_to32=False,
        bytestring_to32=False,
        emptyarray_to=None,
        categorical_as_dictionary=False,
        extensionarray=True,
        count_nulls=True,
        record_is_scalar=False,
    ):
        import awkward._connect.pyarrow

        pyarrow = awkward._connect.pyarrow.import_pyarrow("to_arrow")
        return self._to_arrow(
            pyarrow,
            None,
            None,
            self.length,
            {
                "list_to32": list_to32,
                "string_to32": string_to32,
                "bytestring_to32": bytestring_to32,
                "emptyarray_to": emptyarray_to,
                "categorical_as_dictionary": categorical_as_dictionary,
                "extensionarray": extensionarray,
                "count_nulls": count_nulls,
                "record_is_scalar": record_is_scalar,
            },
        )

    def to_numpy(self, allow_missing):
        return self._to_numpy(allow_missing)

    def completely_flatten(self, nplike=None, flatten_records=True, function_name=None):
        if nplike is None:
            nplike = self._nplike
        arrays = self._completely_flatten(
            nplike,
            {
                "flatten_records": flatten_records,
                "function_name": function_name,
            },
        )
        return tuple(arrays)

    def recursively_apply(
        self,
        action,
        behavior=None,
        depth_context=None,
        lateral_context=None,
        allow_records=True,
        keep_parameters=True,
        numpy_to_regular=True,
        return_array=True,
        function_name=None,
    ):
        return self._recursively_apply(
            action,
            behavior,
            1,
            copy.copy(depth_context),
            lateral_context,
            {
                "allow_records": allow_records,
                "keep_parameters": keep_parameters,
                "numpy_to_regular": numpy_to_regular,
                "return_array": return_array,
                "function_name": function_name,
            },
        )

    def to_json(
        self,
        nan_string=None,
        posinf_string=None,
        neginf_string=None,
        complex_record_fields=None,
        convert_bytes=None,
        behavior=None,
    ):
        if complex_record_fields is None:
            complex_real_string = None
            complex_imag_string = None
        elif (
            isinstance(complex_record_fields, Sized)
            and isinstance(complex_record_fields, Iterable)
            and len(complex_record_fields) == 2
            and ak._util.isstr(complex_record_fields[0])
            and ak._util.isstr(complex_record_fields[1])
        ):
            complex_real_string, complex_imag_string = complex_record_fields
        else:
            complex_real_string, complex_imag_string = None, None

        return self.packed()._to_list(
            behavior,
            {
                "nan_string": nan_string,
                "posinf_string": posinf_string,
                "neginf_string": neginf_string,
                "complex_real_string": complex_real_string,
                "complex_imag_string": complex_imag_string,
                "convert_bytes": convert_bytes,
            },
        )

    def tolist(self, behavior=None):
        return self.to_list(behavior)

    def to_list(self, behavior=None):
        return self.packed()._to_list(behavior, None)

    def _to_list_custom(self, behavior, json_conversions):
        if self.is_RecordType:
            getitem = ak._util.recordclass(self, behavior).__getitem__
            overloaded = getitem is not ak.highlevel.Record.__getitem__ and not getattr(
                getitem, "ignore_in_to_list", False
            )
        else:
            getitem = ak._util.arrayclass(self, behavior).__getitem__
            overloaded = getitem is not ak.highlevel.Array.__getitem__ and not getattr(
                getitem, "ignore_in_to_list", False
            )

        if overloaded:
            array = ak._util.wrap(self, behavior=behavior)
            out = [None] * self.length
            for i in range(self.length):
                out[i] = array[i]
                if isinstance(out[i], (ak.highlevel.Array, ak.highlevel.Record)):
                    out[i] = out[i]._layout._to_list(behavior, json_conversions)
                elif hasattr(out[i], "tolist"):
                    out[i] = out[i].tolist()

            # These json_conversions are applied in NumpyArray (for numbers)
            # and ListArray/ListOffsetArray/RegularArray (for bytestrings),
            # but they're also applied here because __getitem__ might return
            # something convertible (the overloaded __getitem__ might be
            # trivial, as it is in Vector).
            if json_conversions is not None:
                convert_bytes = json_conversions["convert_bytes"]
                if convert_bytes is not None:
                    for i, x in enumerate(out):
                        if isinstance(x, bytes):
                            out[i] = convert_bytes(x)

                outimag = None
                complex_real_string = json_conversions["complex_real_string"]
                complex_imag_string = json_conversions["complex_imag_string"]
                if complex_real_string is not None:
                    Real = numbers.Real
                    Complex = numbers.Complex
                    if any(
                        not isinstance(x, Real) and isinstance(x, Complex) for x in out
                    ):
                        outimag = [None] * len(out)
                        for i, x in enumerate(out):
                            if isinstance(x, Complex):
                                out[i] = x.real
                                outimag[i] = x.imag
                            else:
                                out[i] = x
                                outimag[i] = None

                filters = []

                nan_string = json_conversions["nan_string"]
                if nan_string is not None:
                    isnan = math.isnan
                    filters.append(lambda x: nan_string if isnan(x) else x)

                posinf_string = json_conversions["posinf_string"]
                if posinf_string is not None:
                    inf = float("inf")
                    filters.append(lambda x: posinf_string if x == inf else x)

                neginf_string = json_conversions["neginf_string"]
                if neginf_string is not None:
                    minf = float("-inf")
                    filters.append(lambda x: neginf_string if x == minf else x)

                if len(filters) == 1:
                    f0 = filters[0]
                    for i, x in enumerate(out):
                        out[i] = f0(x)
                    if outimag is not None:
                        for i, x in enumerate(outimag):
                            outimag[i] = f0(x)
                elif len(filters) == 2:
                    f0 = filters[0]
                    f1 = filters[1]
                    for i, x in enumerate(out):
                        out[i] = f1(f0(x))
                    if outimag is not None:
                        for i, x in enumerate(outimag):
                            outimag[i] = f1(f0(x))
                elif len(filters) == 3:
                    f0 = filters[0]
                    f1 = filters[1]
                    f2 = filters[2]
                    for i, x in enumerate(out):
                        out[i] = f2(f1(f0(x)))
                    if outimag is not None:
                        for i, x in enumerate(outimag):
                            outimag[i] = f2(f1(f0(x)))

                if outimag is not None:
                    for i, (real, imag) in enumerate(zip(out, outimag)):
                        out[i] = {complex_real_string: real, complex_imag_string: imag}

            return out

    def flatten(self, axis=1, depth=0):
        offsets, flattened = self._offsets_and_flattened(axis, depth)
        return flattened

    def to_backend(self, backend):
        if self.nplike is ak._util.regularize_backend(backend):
            return self
        else:
            return self._to_nplike(ak._util.regularize_backend(backend))

    def with_parameter(self, key, value):
        out = copy.copy(self)

        if self._parameters is None:
            parameters = {}
        else:
            parameters = copy.copy(self._parameters)
        parameters[key] = value
        out._parameters = parameters

        return out

    def __copy__(self):
        raise ak._errors.wrap_error(NotImplementedError)

    def __deepcopy__(self, memo):
        raise ak._errors.wrap_error(NotImplementedError)

    def _jax_flatten(self):
        from awkward._connect.jax import AuxData, _find_numpyarray_nodes

        layout = ak.operations.to_layout(self, allow_record=True, allow_other=False)

        numpyarray_nodes = _find_numpyarray_nodes(layout)
        return (numpyarray_nodes, AuxData(layout))

    @classmethod
    def jax_flatten(cls, array):
        assert type(array) is cls
        return array._jax_flatten()

    @classmethod
    def jax_unflatten(cls, aux_data, children):
        from awkward._connect.jax import _replace_numpyarray_nodes

        return _replace_numpyarray_nodes(aux_data.layout, list(children))

    def layout_equal(self, other, index_dtype=True, numpyarray=True):
        return (
            self.__class__ is other.__class__
            and len(self) == len(other)
            and ak.identifier._identifiers_equal(self.identifier, other.identifier)
            and ak.forms.form._parameters_equal(
                self.dimension_parameters,
                other.dimension_parameters,
                only_array_record=False,
            )
            and self._layout_equal(other, index_dtype, numpyarray)
        )<|MERGE_RESOLUTION|>--- conflicted
+++ resolved
@@ -729,13 +729,8 @@
         else:
             return self._mergeable(other, mergebool)
 
-<<<<<<< HEAD
     def _mergeable(self, other: Content, mergebool: bool) -> bool:
-        raise ak._util.error(NotImplementedError)
-=======
-    def _mergeable(self, other: "Content", mergebool: bool) -> bool:
         raise ak._errors.wrap_error(NotImplementedError)
->>>>>>> 47ea26bd
 
     def mergemany(self, others):
         raise ak._errors.wrap_error(NotImplementedError)
